--- conflicted
+++ resolved
@@ -1,11 +1,9 @@
-<<<<<<< HEAD
-11/20/2014
+11/27/2014
 - make compiled in Redis support optional
-=======
+
 11/26/2014
 - make shared memory cache entry max size configurable through OIDCCacheShmEntrySizeMax
 - add OIDCReturn401 configuration primitive
->>>>>>> 0ae3cb05
 - bump to 1.7.1rc1
 
 11/11/2014
