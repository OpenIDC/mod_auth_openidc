<<<<<<< HEAD

12/05/2019
- if OIDCPublicKeyFiles contains a certificate, the corresponding x5c, x5t and x5t#256 
  parameters will be added to the generated jwkset available at "<redirect_uri>?jwks=rsa"
=======
01/30/2020
- try to fix graceful restart crash; see #458
- release 2.4.1

01/29/2020
- always add a SameSite value to the Set-Cookie header to satisfy upcoming Chrome/Firefox changes
  this can be overridden by using, e.g.:
    SetEnvIf User-Agent ".*IOS.*" OIDC_SET_COOKIE_APPEND=;
- release 2.4.1rc6

01/22/2020
- URL encode logout url in session management JS; thanks Paolo Battino
- bump to 2.4.1rc5

01/15/2020
- add value of OIDC_SET_COOKIE_APPEND env var to Set-Cookie headers
  useful for handling changing/upcoming SameSite behaviors across different browsers, e.g.:
    SetEnvIf User-Agent ".*IOS.*" OIDC_SET_COOKIE_APPEND=SameSite=None
- bump to 2.4.1rc4

01/08/2020
- support 407 option on OIDCUnAuthAction
>>>>>>> 94d2cf2b

12/09/2019
- fix parsing of values from metadata files when the default is non-NULL (e.g. UNSET)
- enforce OIDCIDTokenSignedResponseAlg and OIDCUserInfoSignedResponseAlg; see #435
- bump to 2.4.1rc2
- support login with OIDC session management; address #456
- bump to 2.4.1rc3

12/05/2019
- add the possibility to use a public key instead of a certificate for OIDCPublicKeyFiles parameter
- added an alpine dockerfile =~ 20MB container size

12/04/2019
- return 200 OK for backchannel logout if session not found
- bump to 2.4.1rc1

11/19/2019
- make cleaning of expired state cookies log with a warning rather than an error; thanks Pavel Drobov
- bump to 2.4.1rc0

10/03/2019
- improve validation of the post-logout URL parameter on logout; thanks AIMOTO Norihito; closes #449
- release 2.4.0.3
- clear any existing chunked cookies when setting a non-chunked cookie; prevents login loops in some scenarios

08/28/2019
- fixes #447 #441 : changed storing POST params from localStorage to
  sessionStorage due to some issue of losing data in localStorage in Firefox
  (private mode) 

08/22/2019
- release 2.4.0

08/16/2019
- revert 3d95b4a3fbc493c6acc745626ac33143eb4968bf: don't return early from the content handler

08/15/2019
- be smart about picking the token endpoint authentication method when not configured explicitly:
  don't choose the first one published by the OP but prefer client_secret_basic if that is listed as well
  see: panva/node-oidc-provider#514; thanks @richard-drummond and @panva
- bump to 2.4.0rc24

08/12/2019
- fix not clearing claims in session when setting claims to null; closes #445; thanks @FilipVujicic

08/12/2019
- fix JWT decryption crashing on non-null terminated input
- bump to 2.4.0rc23

08/09/2019
- add logout_on_error option to OIDCRefreshAccessTokenBeforeExpiry to kill the session when
  refreshing an access token fails; thanks @rickyepoderi
- bump to 2.4.0rc22

08/08/2019
- no longer use the fixup handler for environment variable setting but do it as part of the authn handler
- bump to 2.4.0rc21

08/04/2019
- avoid decoding non-form-encoded POST data; closes #443
- bump to 2.4.0rc20

08/02/2019
- return DONE from the content handler early to prevent triggering other content handlers
- fix `OIDCOAuthAcceptTokenAs post` so POST data is propagated and not lost; see #443
- bump to 2.4.0rc19

07/10/2019
- fix RSA JWK "x5c" parsing issue (e.g. when parsing "n" fails): explicitly set the "kid" into to JWK
- bump to 2.4.0rc18

06/19/2019
- fix regression bug that includes a HTTP 500 message after rendering content
- bump to 2.4.0rc17

06/14/2019
- fix regression bug when no per-provider keys have been configured and private_key_jwt is used
- bump to 2.4.0rc15

06/06/2019
- use per-provider signing keys in private_key_jwt authentication towards token endpoint
- bump to 2.4.0rc14

06/05/2019
- avoid passing empty key set for JWT decryption (solve but introduced in 2.4.0rc12)
- bump to 2.4.0rc13

06/03/2019
- enable per-provider signing and encryption keys; limitations:
  - for request object signing and id_token decryption only
  - take the first configured key, no kid specification
  - no publishing of key information on client endpoints
  - no userinfo JWT decryption
  - no composite claims decryption
  - no backchannel logout with encrypted logout token (inherent)
- bump to 2.4.0rc12

05/31/2019
- make sure the content handler is called for every request to the configured Redirect URI so all
  Apache processing is executed (e.g. setting headers with mod_headers) before returning the response
  thanks Don Sengpiehl (NB: this may affect browser behavior and backwards compatibility)
- add ability to view session info in HTML via the session info hook: <redirect_uri)?info=html
- bump to 2.4.0rc11

05/24/2019
- fix oidc_proto_html_post auto-post-submit so it no longer results in duplicate parentheses
  closes #440; thanks @gobreak
- bump to 2.4.0rc10

05/21/2019
- log the original URL for expired state cookies, useful for debugging SPA/JS issues

05/17/2019
- allow removing an access token from the cache ("remove_at_cache") when running in OAuth 2.0 RS mode only
- support refresh and access tokens revocation from an RFC 7009 endpoint upon OIDC session logout
- bump to 2.4.0rc9

05/03/2019
- fix (cached) parsing of OIDCOAuthServerMetadataURL; thanks Lance Fannin
- bump to 2.4.0rc5

05/02/2019
- correct caching for OIDCOAuthServerMetadataURL
- bump to 2.4.0rc4

04/21/2019
- remove option to skip scrubbing request headers (thus avoiding potentionally insecure setups)
- bump to 2.4.0rc3

04/19/2019
- add USE_URANDOM compile time option to use /dev/urandom explicitly for non-blocking random number generation
  configure with APXS2_OPTS="-DUSE_URANDOM"
- bump to 2.4.0rc2

04/15/2019
- add debug logs in oidc_proto_generate_random_string
- URL-encode client_id/client_secret when using client_secret_basic according to: https://tools.ietf.org/html/rfc6749#section-2.3.1
- bump to 2.4.0rc1

04/09/2019
- deprecate the OAuth 2.0 Resource Server functionality
- bump to 2.4.0rc0

03/13/2019
- release 2.3.11

02/26/2019
- add session expiry to session info hook response (and change inactivity timeout key)
- bump to 2.3.11rc2

02/25/2019
- add option to dynamically pass query parameters to the authorization request; closes #401
- bump to 2.3.11rc1

01/31/2019
- support conditional compilation of memcache support
- bump to 2.3.11rc0

01/22/2019
- fix XSS vulnerability CSNC-2019-001 wrt. poll parameter in OIDC Session Management RP iframe; thanks Mischa Bachmann
- release 2.3.10.2

01/16/2019
- fix bug in current URL detection where query parameters would be duplicated; see #420; thanks @jreynaert
- release 2.3.10.1

12/31/2018
- fix warning printout in oidc_delete_oldest_state_cookies
- release 2.3.10

12/16/2018
- fix encryption buffer tag length mismatch

12/06/2018
- retain the unparsed URL path in current/original URL determination, and thereby preserve
  and support URL-encoded characters in paths when redirecting back to the original URL
- add state to code exchange token requests only in multi-provider setups; see #402
- optionally delete the oldest state cookie(s); see #399
- bump to 2.3.10rc3

11/29/2018
- add support for refreshing an access token associated with an OIDC session using OIDCRefreshAccessTokenBeforeExpiry
- bump to 2.3.10rc0

11/15/2018
- release 2.3.9

11/13/2018
- fix parsing of cookie name in OIDCOAuthAcceptTokenAs when the cookie option is not listed last 
- bump to 2.3.9rc7

11/12/2018
- fix OAuth 2.0 RS config check when OIDCOAuthServerMetadataURL is set; thanks @psteniusubi
- bump to 2.3.9rc6

10/24/2018
- add support for draft https://www.ietf.org/id/draft-ietf-oauth-mtls-12.txt:
  OAuth 2.0 Mutual TLS Client Certificate Bound Access Tokens
  when running as an OAuth 2.0 RS, validating cnf["x5t#S256"] claims.
- bump to 2.3.9rc5

10/17/2018
- ignore/trim spaces in X-Forwarded-* headers
- deal with forwarding proxy setups; see #395 ; thanks @archzone
- bump to 2.3.9rc4

10/02/2018
- improve OIDC backchannel logout based on config/Discover
  - add OIDCProviderBackChannelLogoutSupported config primitive
  - parse/interpret `backchannel_logout_supported` in Discovery document
- add `id_token_token_binding_cnf`: `tbh` to dynamic client registration metadata
- bump to 2.3.9rc3

10/01/2018
- support backchannel logout according to: https://openid.net/specs/openid-connect-backchannel-1_0.html
- bump to 2.3.9rc2

10/01/2018
- add test-cmd command to generate hashes base64urlencoded inputs (cnf/tbh claims)

09/30/2018
- support Token Binding for Access Tokens according to: https://tools.ietf.org/html/draft-ietf-oauth-token-binding
- bump to 2.3.9rc1

09/16/2018
- support nested arrays in Require claim authorization evaluation; see #392; thanks @hpbieker
- bump to 2.3.9rc0

09/12/2018
- fix return result FALSE when JWT payload parsing fails; see #389; thanks @amdonov
- release 2.3.8

08/30/2018
- add LGTM code quality badges, see #385; thanks @xcorail
- fix 3 LGTM alerts

08/23/2018
- improve auto-detection of XMLHttpRequests via Accept header; see #331
- bump to 2.3.8rc5

08/15/2018
- initialize test_proto_authorization_request properly; see #382; thanks @jdennis
- add sanity check on provider->auth_request_method; closes #382; thanks @jdennis
- bump to 2.3.8rc4

08/14/2018
- allow usage with LibreSSL; closes #380; thanks @hihellobolke
- bump to 2.3.8rc3

08/04/2018
- don't return content with 503 since it will turn the HTTP status code into a 200; see #331
- bump to 2.3.8rc2

08/03/2018
- add option to set an upper limit to the number of concurrent state cookies via OIDCStateMaxNumberOfCookies; see #331
- make the default maximum number of parallel state cookies 7 instead of unlimited; see #331
- bump to 2.3.8rc1

07/30/2018
- fix using access token as endpoint auth method in introspection calls; closes #377; thanks @skauffmann

07/25/2018
- fix reading access_token form POST parameters when combined with `AuthType auth-openidc`; see #376; thanks Nicolas Salerno
- bump to 2.3.8rc0

07/06/2018
- abort when string length for remote user name substitution is larger than 255 characters
- release 2.3.7

07/04/2018
- fix Redis concurrency issue when used with multiple vhosts
- bump to 2.3.7rc4 and 2.3.7rc5

06/29/2018
- add support for authorization server metadata with OIDCOAuthServerMetadataURL as in RFC 8414
- bump to 2.3.7rc3

06/23/2018
- refactor session object creation
- bump to 2.3.7rc2

06/22/2018
- clear session cookie and contents if cache corruption is detected
- bump to 2.3.7rc0
- use apr_pstrdup when setting r->user
- reserve 255 characters in remote username substition instead of 50
- bump to 2.3.7rc1

06/15/2018
- add check to detect session cache corruption for server-based caches and cached static metadata
- release 2.3.6

05/29/2018
- avoid using pipelining for Redis
- bump to 2.3.6rc4

05/28/2018
- send Basic header in OAuth www-authenticate response if that's the only accepted method; thanks @puiterwijk

05/28/2018
- refactor Redis cache backend to solve issues on AUTH errors: a) memory leak and b) redisGetReply lagging behind
- adjust copyright year/org
- bump to 2.3.6rc3

05/23/2018
- fix buffer overflow in shm cache key set strcpy; thanks @kyprizel
- bump to 2.3.6rc2

05/22/2018
- turn missing session_state from warning into a debug statement
- fix missing "return" on error return from the OP; see #345; thanks @gergan
- bump to 2.3.6rc1

05/19/2018
- explicitly set encryption kid so we're compatible with cjose >= 0.6.0
- bump to 2.3.6rc0

05/18/2018
- fix encoding of preserved POST data; see #338; thanks @timpuri
- avoid buffer overflow in shm cache key construction; thanks @kyprizel
- release 2.3.5

05/08/2018
- compile with with Libressl; closes #358; thanks @hihellobolke
- bump to 2.3.5rc0

04/27/2018
- avoid crash when a relative logout URL parameter is passed in; thanks Vivien Delenne 
- release 2.3.4

03/22/2018
- interpret X-Forwarded-Host when doing XSRF protection on the after-logout URL; see #341; thanks @pepe79
- bump to 2.3.4rc4

02/06/2018
- add support for passing an access token in a HTTP Basic authentication password; thanks @puiterwijk
- bump to 2.3.4rc3

01/26/2018
- send session management Javascript logging to debug; thanks @kerrermanisNL

01/25/2018
- add Cache-Control no-cache header to authorization requests to avoid replays of state/nonce; see #321
- bump to 2.3.4rc2

01/23/2018
- add explicit endpoint authentication method "bearer_access_token"

12/29/2017
- correct documentation on kid usage for OIDCOAuthVerifyCertFiles; closes #318

12/21/2017
- fix compiler warnings for OpenSSL 1.1.x
- bump to 2.3.4rc1

11/21/2017
- fix bug where endpoint authentication method "private_key_jwt" would not co-exist with "none"
- bump to 2.3.4rc0

11/16/2017
- add support for passing userinfo as a JSON object or JWT; see #311
- release 2.3.3

11/13/2017
- add support for authentication to the introspection endpoint with a bearer token using OIDCOAuthIntrospectionClientAuthBearerToken; thanks @cristichiru
- bump to 2.3.3rc3

11/08/2017
- address a number of static code analysis issues
- bump to 2.3.3rc2

10/10/2017
- avoid crash when no scheme is set on OIDCProviderMetadataURL; closes #303; thanks @iconoeugen
- bump to 2.3.3rc1

10/6/2017
- avoid crash when no OIDCOAuthClientID is set for remote access token validation
- don't enforce "iat" slack checks on locally validaed JWT access tokens
- bump to 2.3.3rc0

09/18/2017
- release 2.3.2

09/11/2017
- fix "graceful" restart for shm/redis cache backends; see #296
- bump to 2.3.2rc8

09/05/2017
- optionally remove request object parameters from the authorization request URL with "copy_and_remove_from_request"; see #294
- bump to 2.3.2rc7

08/29/2017
- properly support JSON boolean values in metadata .conf files
- add regex substitution for *RemoteUserClaim; thanks @hihellobolke
- bump to 2.3.2rc6

08/27/2017
- add issuer specific redirect URI option ("issuer_specific_redirect_uri") for multi-provider setups to mitigate IDP mixup
- bump to 2.3.2rc5

08/20/2017
- fix public clients; add endpoint authentication method "none"
- bump to 2.3.2rc4

08/02/2017
- update experimental token binding support to https://tools.ietf.org/html/draft-ietf-tokbind-ttrp-01
  and use header names prefixed with "Sec-"; depends on mod_token_binding >= 0.3.4 now
- bump to 2.3.2rc3

08/01/2017
- don't abort when mutex operations fail
- printout textual descriptions of errors returned by mutex operations
- bump to 2.3.2rc2

07/28/2017
- fix issue with the combination of shared memory (shm) cache and using encryption (OIDCCacheEncrypt On)
  where the cache value would be corrupted after the first (successful) retrieval
- bump to 2.3.2rc1

07/27/2017
- support paths that are relative to the Apache root dir for:
  OIDCHTMLErrorTemplate, OIDCPublicKeyFiles, OIDCPrivateKeyFiles,
  OIDCOAuthVerifyCertFiles, OIDCClientTokenEndpointCert, OIDCClientTokenEndpointKey,
  OIDCOAuthIntrospectionEndpointCert and OIDCOAuthIntrospectionEndpointKey
- bump to 2.3.2rc0

07/19/2017
- handle multiple values in X-Forwarded-* headers as to better support chains of reverse proxies in front of mod_auth_openidc
- log request headers in oidc_util_hdr_in_get
- release 2.3.1

07/13/2017
- remove A128GCM/A192GCM from the supported algorithms in docs/auth_openidc.conf
  because cjose doesn't support A128GCM and A192GCM (yet)
- bump to 2.3.1rc5

07/09/2017
- refactor oidc_get_current_url_port so that it assumes the default port when
  X-Forwarded-Proto has been set; closes #282 and may address #278
- bump to 2.3.1rc4

07/07/2017
- use the defined name (`Provided-Token-Binding-ID`) for the provided token binding ID HTTP header
  see: https://tools.ietf.org/html/draft-campbell-tokbind-ttrp-00#section-2.1
  depends on mod_token_binding >= 0.3.0 now
- bump to 2.3.1rc3

06/29/2017
- support sending the authentication request via HTTP POST through HTML/Javascript autosubmit
- bump to 2.3.1rc2

06/28/2017
- support private_key_jwt and client_secret_jwt as client authentication methods for token introspection
- bump to 2.3.1rc1

06/22/2017
- fix bug where token_endpoint_auth set to private_key_jwt would fail to provide the credential if client_secret wasn't set
- bump to 2.3.1rc0

06/13/2017
- release 2.3.0

06/07/2017
- fix file cache backend: allow caching of non-filename friendly keys such as configuration URLs and JWKs URIs
- enable JQ-based claims expression matching when compiled from source with --with-jq=<dir>, e.g.:
  Require claims_expr '.aud == "ac_oic_client" and (.scope | index("profile") != null)'
- normalize cache backend logging
- bump to 2.3.0rc3

06/06/2017
- avoid cleaning our own state cookie twice when it is expired
- bump to 2.3.0rc2

06/02/2017
- refactor remote user handling so it allows for postfixing with the issuer value after applying the regex
- bump to 2.3.0rc1

05/31/2017
- add support for custom actions to take after authorization fails with OIDCUnAutzAction
  this enables stepup authentication scenarios when combined with the following:
- add OIDCPathAuthRequestParams that is configurable on a per-path basis and use OIDCAuthRequestParams for the static per-provider value
- add OIDCPathScope that is configurable on a per-path basis and concatenate with OIDCScope as static per-provider value
- support 3rd-party-init-SSO with additional authentication request params when a single static provider has been configured
- add support for an empty OIDCClaimPrefix; can be used with OIDCWhiteListedClaims to protect selected headers
- bump to 2.3.0rc0

05/30/2017
- support sending Authorization Request as "request" object in addition to "request_uri"; thanks @suttod
- support nested claim matching in Require directives; thanks @suttod
- support explicitly setting the "kid" of the private key in OIDCPrivateKeyFiles; thanks @suttod

05/25/2017
- fix cache fallback so it happens (when enabled) only after failure

05/19/2017
- make OIDCStripCookies work on AuthType oauth20 paths; closes #273; thanks Michele Danieli
- bump to 2.2.1rc6

05/18/2017
- fix parse function of OIDCRequestObject configuration option; thanks @suttod 

05/17/2017
- avoid crash when the X-Forwarded-Proto header is not correctly set by a reverse proxy in front of mod_auth_openidc

05/14/2017
- support JWT verification against multiple keys with no provided kid by looping over the provided keys with cjose 0.5.0
- remove OIDC RP certification files; moved to separate repository

05/04/2017
- improve documentation for OIDCCryptoPassphrase; closes #268

04/30/2017
- fix wrong return value for cache_file_set in the file cache backend (OIDCCacheType file); thanks Ernani Joppert Pontes Martins
- bump to 2.2.1rc5

04/29/2017
- correctly log success/failure in cache_file_set
- avoid decoding a JSON object and logging an error when the input is NULL
  e.g. when claims have not been resolved because userinfo endpoint is not set

04/20/2017
- support relative RedirectURIs; closes #200; thanks @moschlar
- don't assume that having OIDCCryptPassphrase set means we should validate the config for
  openid-connect since it can now also be used to encrypt (auth20) cache entries
- bump to 2.2.1rc4

04/08/2017
- fix potential crash on prefork process exit when used with Redis cache backend (3x)
- bump to 2.2.1rc3

04/06/2017
- change warn log about missing token binding ID to debug log

04/05/2017
- allow for high session inactivity timeout max value
- improve error message in oidc_util_http_send when ap_pass_brigade fails and mention possible interference with mod_deflate
- bump to 2.2.1rc0

03/30/2017
- merge feature branch back to master:
  - better support for Single Page Applications, see:
    https://github.com/zmartzone/mod_auth_openidc/wiki/Single-Page-Applications
    - add session info hook that is configurable through OIDCInfoHook
    - add "AuthType auth-openidc" option that allows both "oauth20" and "openid-connect" on the same path
  - add encryption for all cache entries instead of just session data through OIDCCacheEncrypt
  - add cookie SameSite flag/policy through OIDCCookieSameSite
  - return HTTP 200 on OPTIONS requests to (unauthenticated) "oauth20" paths
  - add fallback to a by-value session cookie if the primary session cache fails with OIDCSessionCacheFallbackToCookie
  - add support for black- and/or white-listing claims with OIDCBlackListedClaims and OIDCWhiteListedClaims
  - add prototype token binding support in conjunction with:
    https://github.com/zmartzone/mod_token_binding:
    - for state & session cookies, see:
      https://github.com/TokenBinding/Internet-Drafts
    - for ID tokens with OpenID Connect Token Bound Authentication support, see:
      http://openid.net/specs/openid-connect-token-bound-authentication-1_0.html
    - for Authorization Codes with OAuth 2.0 Token Binding for Authorization Codes, see:
       https://tools.ietf.org/html/draft-ietf-oauth-token-binding
  - refactoring:
    - refactor session state, proto state and headers into getters/setters functions
    - refactor PKCE support
  - fix removing session state from cache on logout
  - fix clearing chunked session cookies on logout; closes #246; thanks @Jharmuth
- release 2.2.0

02/20/2017
- security fix: scrub headers for "AuthType oauth20"
- release 2.1.6 

02/15/2017
- improve logging of session max duration and session inactivity timeout
- refactor so that the call to the refresh hook also resets the session inactivity timeout and passes tokens down

02/14/2017
- treat only "X-Requested-With: XMLHttpRequest" header as a non-browser client; closes #228 ; thanks @mguillem
- improve error message on state timeout; closes #226; thanks @security4java

02/09/2017
- correctly parse "kid" in OIDCPublicKeyFiles and OIDCOAuthVerifyCertFiles; thanks Alessandro Papacci
- bump to 2.1.6rc2

02/07/2017
- fix parsing of mandatory/optional attribute in OIDCOAuthTokenExpiryClaim; closes #225; thanks Alessandro Papacci
- bump to 2.1.6rc1

02/06/2017
- improve logging around the availability of session management; closes #223

02/02/2017
- interpret OIDCUnAuthAction also when the maximum session duration has been exceeded; see #220
- bump to 2.1.6rc0

01/30/2017
- security fix: scrub headers when `OIDCUnAuthAction pass` is used for an unauthenticated user
- release 2.1.5

01/29/2017
- fix error message about passing id_token with session type client-cookie; mentioned in #220
- bump to 2.1.5rc0

01/25/2017
- release 2.1.4

01/18/2017
- don't echo the query parameters on the error page when an invalid request is made to the Redirect URI; closes #212; thanks @LukasReschke

01/14/2017
- use dynamic memory buffer for writing HTTP call responses; solves curl/mpm-event interference; see #207
- bump to 2.1.4rc1

01/10/2017
- don't crash when data is POST-ed to the redirect URL, it has just 1 POST parameter and it is not "response_mode"

01/2/2017
- remove trailing linebreaks from input in test-cmd tool
- bump copyright year to 2017

12/14/2016
- support Libre SSL, see #205, thanks @AliceWonderMiscreations
- update OIDC logout support to Front-Channel Logout 1.0 draft 01: http://openid.net/specs/openid-connect-frontchannel-1_0.html
- bump to 2.1.4rc0

12/13/2016
- release 2.1.3

12/12/2016
- don't rollover session id's and keep the same session cookie name for cache storage over session updates
- bump to 2.1.3rc0

11/19/2016
- release 2.1.2

11/18/2016
- fix crash when searching for keys with a kid, there's no initial match and x5t values exist for the non-matching keys; closes #196

11/9/2016
- remove stale claims from session when refreshing them from the userinfo endpoint fails; addresses #194
- release 2.1.1

11/8/2016
- log readable error messages when memcache operations fail

11/6/2016
- fix memory leak when skipping jwks_uri keys with a non-matching "use" value

11/4/2016
- always restore id_token/claims on sub-requests so e.g. listing claims-protected subdirectories will work
- remove obsolete functions for storing the session in the request state
- bump to 2.1.1rc0

11/3/2016
- remove obsolete sessions from session cache; thanks @stevedave

11/1/2016
- release version 2.1.0

10/28/2016
- don't include encryption keys from the jwks_uri when verifying a JWT and no kid has been specified
- fix memory leaks in composite claim handling

10/27/2016
- handle aggregated and distributed claims from the userinfo endpoint
- only pick private_key_jwt token endpoint authentication if a private key is configured; closes #189
- bump to 2.0.1rc7

10/24/2016
- add OpenID Connect RP certification test script
- handle non-integer exp/iat timestamps; closes #187; thanks @drdivano

10/21/2016
- bugfix: first truncate files before writing them
- support refreshing provider metadata based on timestamp and OIDCProviderMetadataRefreshInterval

10/20/2016
- bugfix: correctly truncate encryption keys derived from client secret for algorithms that require a key size < 256 bits
- add test/test-cmd tool
- bugfix: return error on session cache failures; closes #185; thanks @solsson
- bump to 2.0.1rc6

10/18/2016
- bugfix: JWTs with a header that doesn't specify a `kid` that would not validate when used with more than 1 key; closes #184; thanks @solsson
- bump to 2.0.1rc5

10/13/2016
- urlencode provider URL cache key to fix file cache backend issue; closes #179, thanks @djahandarie

10/9/2016
- fix null pointer segfault in debug printout in oidc_util_read_form_encoded_params
- fix OIDCOAuthAcceptTokenAs parsing flaw introduced in 2.0.0rc5
- bump to 2.0.1rc4

10/2/2016
- support presenting the access token to the userinfo endpoint in a POST parameter
- bump to 2.0.1rc3

9/30/2016
- support WebFinger Discovery with URL-style user identifiers

9/28/2016
- fix memory leak in oidc_jwk_to_json
- add "remove_at_cache" hook; addresses #177
- bump to 2.0.1rc2

9/27/2016
- add support for Request URI with signed and/or encrypted Request Objects
- bump to 2.0.1rc1

9/22/2016
- refuse webfinger responses with an href value that is not on secure https
- add userinfo JWT response verification and decryption

9/20/2016
- log the JWT header before optional decryption is applied

9/19/2016
- check that a sub claim returned from the userinfo endpoint matches the one in the id_token
- fix issue in oidc_metadata_parse_url so that static default would not be honored
  - this only affected server-wide OIDCClientJwksUri usage in dynamic client registration
- non-functional changes for OIDC RP certification:
  - explicitly log the client authentication method when calling the token endpoint
  - log the keys that are included for token verification
- bump to 2.0.1rc0

9/9/2016
- fix overriding provider token endpoint auth with static config when not set in .conf file
- don't add our own cookies to the incoming headers
- allow stripping cookies from the Cookie header sent to the application/backend with OIDCStripCookies
- release 2.0.0

9/5/2016
- encapsulate (sub-)directory config handling and fix merging so values can be set back to default values in subdirs
- bump to 2.0.0rc5

9/2/2016
- fix JWK creation when no client secret is set e.g. in Implicit flows; closes #168; thanks @asc1
- bump to 2.0.0rc4

9/1/2016
- fix HTML decoding of OIDCPreservePost data; closes #165
- limit max POST data size to 1Mb
- allow chunked data in POST handling; revise handler
- change preserve POST JSON data format to urlencoded for performance reasons

8/31/2016
- allow setting the token endpoint authentication method in the .conf file (for dynamic client registration that sets the .client)

8/30/2016
- pass refresh token in header/environment variable with OIDCPassRefreshToken; thanks Amit Joshi
- fix front-channel img-style logout with newer versions of PingFederate that don't send an Accept: image/png header

8/29/2016
- preserve POST data across authentication requests and discovery with OIDCPreservePost
- bump to 2.0.0rc3

8/24/2016
- fix parsing of OIDCOAuthAcceptTokenAs to accept options following ":"
- bump to 2.0.0rc2

8/5/2016
- delete the debian directory
- rename OIDCOAuthTokenEndpointCert/Key to OIDCOAuthIntrospectionEndpointCert/Key
- pre-release 2.0.0rc1

7/30/2016
- encrypt state/session JWT cookies and session JWT cache values for non-shm storages

7/29/2016
- use cjose - https://github.com/cisco/cjose (master) - for JOSE functions
- use stricter input parsing functions for configuration values
- bump to 2.0.0rc0

7/21/2016
- support TLS client authentication to token and introspection endpoints
- bump to 1.9.0rc3

7/19/2016
- add support for chunked session cookies; closes #153; thanks @glatzert 
- bump to 1.9.0rc2

7/9/2016
- fix Elliptic Curve signature verification for corrupted input
- support OpenSSL 1.1.x
- bump to 1.9.0rc1

7/5/2016
- use AUTHZ_DENIED instead of HTTP_UNAUTHORIZED in oidc_authz_checker; closes #151; thanks @gwollman
- use signed JWTs for state/session cookies
- achieve smaller client-cookie sizes for regular cases; no id_token is stored in the session:
  - (optional) id_token_hint no longer available in session management calls (logout/prompt=none) with "OIDCSessionType client-cookie"
  - "OIDCPassIDTokenAs serialized" is not available with "OIDCSessionType client-cookie"
- bump to 1.9.0rc0

6/27/2016
- use EVP_CIPHER_CTX_new to avoid compilation errors with OpenSSL 1.1.0
- release 1.8.10

6/22/2016
- don't use local port setting for current URL determination when X-Forwarded-Host has been set
- bump to 1.8.10rc4

6/20/2016
- fix memory leak in OAuth access token introspection result caching (introduced only in 1.8.10rc0)
- fix setting private_key_jwt or client_secret_jwt with OIDCProviderTokenEndpointAuth
- bump to 1.8.10rc3

6/19/2016
- allow setting OIDCRemoteUserClaim with values obtained from the userinfo endpoint; thanks @steve-dave
- fix OIDCUnAuthAction pass mode for Apache 2.4 and in case `Require claim` primitives used for 2.4 and 2.2; thanks @steve-dave
- bump to 1.8.10rc2

6/15/2016
- add support for JWT based client authentication to the token endpoint (client_secret_jwt, private_key_jwt)
- bump to 1.8.10rc1

6/9/2016
- add per-path configurable token introspection result cache expiry with OIDCOAuthTokenIntrospectionInterval
- bump to 1.8.10rc0

6/5/2016
- release 1.8.9

5/9/2016
- support 410 option on OIDCUnAuthAction; closes #141
- bump to 1.8.9rc6

5/1/2016
- avoid segmentation fault on invalid OIDC configuration when OIDCRedirectURI is not set; fixes #138; thanks @brianwcook
- bump to 1.8.9rc5

4/18/2016
- fix get_current_url (proxy) case where r->parsed_uri.path would be null

4/13/2016
- improve X-Forwarded-Host handling over Host in a) port detection and b) remove port from host value
- bump to 1.8.9rc4

4/10/2016
- do not require OIDCClientSecret in configs; allows for Implicit grant without setting a dummy client secret; closes #130
- allow for public clients calling the token endpoint
- bump to 1.8.9rc3

4/9/2016
- ensure that claims from id_token are available for authz also when OIDCPassIDTokenAs does not contain "claims"; closes #129
- bump to 1.8.9rc2

4/3/2016
- return WWW-Authenticate header and error messages on OAuth paths where access is not granted; closes #124; thanks @spinto
- bump to 1.8.9rc1

4/1/2016
- apr_jwe_decrypt_content_aesgcm() null terminate string, #128, thanks @jdennis
- bump to 1.8.9rc0

3/10/2016
- release 1.8.8

3/7/2016
- issue a warning if the "openid" scope is not requested

3/6/2016
- sanitize the OIDCAuthNHeader value before setting the header; thanks @rfk
- bump to 1.8.8rc7

3/5/2016
- log exact version of OpenSSL and EC/GCM/Redis support
- tidy up auth_openidc.conf docs
- bump to 1.8.8rc6

2/26/2016
- add option to refresh claims from the userinfo endpoint using OIDCUserInfoRefreshInterval; see #119
- merge id_token claims in to the set of claims used for authorization for Apache >=2.4; see #120
- bump to 1.8.8rc5

2/23/2016
- make state cookie a session cookie and clean expired cookies on entry (merge of fix-firefox-cookie-storage)
- fix HTML error template initialization in vhosts
- bump to 1.8.8rc4

2/22/2016
- don't authenticate (redirect/state) when X-Requested-With header exists; as suggested in #113
- bump to 1.8.8rc3

2/18/2016
- pass plain state to the token endpoint on code flows: https://tools.ietf.org/html/draft-jones-oauth-mix-up-mitigation-01
- fix loose (prefix-only) matching of cookie names
- allow passing OAuth bearer token as a cookie (OIDCOAuthAcceptTokenAs extension for PingAccess)
- bump to 1.8.8rc2

2/11/2016
- include token_endpoint_auth_method in dynamic client registration request, set to selected method from provider

2/10/2016
- Elliptic Curve support now requires OpenSSL 1.0.1 detection
- bump to 1.8.8rc1

1/14/2016
- add support for passing in OAuth bearer tokens as one or more of: header, post param or query param (OIDCOAuthAcceptTokenAs)
- bump to 1.8.8rc0

1/8/2016
- release 1.8.7

1/7/2016
- update copyright year

12/17/2015
- enforce strict matching of issuer in Discovery document against the originally requested issuer
- check iss/client_id if present in an authentication response
- push a hash of state to the token endpoint on code flows
- bump to 1.8.7rc4

12/9/2015
- improve debug logging around session management capabilities (i.e. enabled/disabled)
- return 404 for op/rp iframes if session management is not enabled
- bump to 1.8.7rc3

12/4/2015
- add support for RFC 7636 PKCE plain & S256 https://tools.ietf.org/html/rfc7636
- bump to 1.8.7rc2

12/3/2015
- fix crash when using a custom error template and the error description is NULL
- fix crash when target_link_uri is not a valid URI or parts are empty
- fix memory corruption when using custom html template across different server requests; closes #106
- bump to 1.8.7rc1

11/18/2015
- fix compiler warning on double sizeof call; close #103; thanks to @dcb314
- bump to 1.8.7rc0

10/26/2015
- add option to make session cookie persistent; closes #97
- release 1.8.6

10/19/2015
- add support for applying a custom HTML error template with OIDCHTMLErrorTemplate
- bump to 1.8.6rc3

10/12/2015
- check the cookie domain that the session was created for against the configured domain
- log a warning if the Set-Cookie value length is greater than 4093 bytes
- include and prioritize the X-Forwarded-Host header in hostname determination
- allow for missing Host header i.e. HTTP 1.0
- return DONE instead of HTTP_UNAUTHORIZED with Discovery page (prevent double HTML in HTTP 1.0)
- use apr_strnatcmp instead of strcmp in util.c and mod_auth_openidc.c
- bump to 1.8.6rc2

10/9/2015
- support subdomain cookies in OIDCCookieDomain checks; PR #96, thanks @pfiled
- bump to 1.8.6rc1

10/6/2015
- add key identifier ("kid") option to `OIDCOAuthVerifySharedKeys`, `OIDCOAuthVerifyCertFiles` and `OIDCPublicKeyFiles` configs
- bump to 1.8.6rc0

9/21/2015
- support (non-sid-based) HTTP logout: http://openid.net/specs/openid-connect-logout-1_0.html
- release 1.8.5

9/16/2015
- improve logging on provider/client/conf metadata parsing failures; closes #94
- bump to 1.8.5rc7

9/9/2015
- fix parsing of OIDCOAuthTokenExpiryClaim, thanks to @bester #90
- bump to 1.8.5rc6

9/4/2015
- add CSRF protection to external Discovery as well
- allow browser back after authorization response, see #89
- handle invalid (expired) authorization response state by sending the user to OIDCDefaultURL, see #86
- bump to 1.8.5rc5

8/26/2015
- add CSRF protection to Discovery
- bump to 1.8.5rc4

8/19/2015
- support encrypted JWTs using A192KW for key encryption and A192CBC-HS384 for content encryption
- bump to 1.8.5rc3

8/15/2015
- support encrypted JWTs using RSA-OAEP for key encryption and A128GCM,A192GCM,A256GCM for content encryption
- bump to 1.8.5rc2

8/4/2015
- support for OIDCUnAuthAction: how to act on unauthenticated requests (OIDCReturn401 is deprecated)
- bump to 1.8.5rc1

7/15/2015
- add authentication option for Redis server with OIDCRedisCachePassword
- bump to 1.8.5rc0

7/3/2015
- allow for compilation on Windows using VS 2013
- bump to 1.8.4

6/30/2015
- improve memcache logging: don't report cache misses as an error, thanks to @scottdear
- work around JSON timestamp print modifier issue (%lld) on some platforms, thanks to @ralphvanetten
- bump to 1.8.4rc3

6/24/2015
- support passing claims as environment variables (OIDCPassClaimsAs)
- bump to 1.8.4rc1

6/22/2015
- correct debug printout in oidc_util_read_form_encoded_params

6/20/2015
- avoid double free of JWT after parsing errors have been encountered
- bump to 1.8.4rc0

6/19/2015
- make public keys for encrypted access tokens available in OAuth-only configurations; fixes #74
- remove exceptions for accounts.google.com since Google is OpenID Connect compliant now
- release 1.8.3

6/15/2015
- add a complete JWT sample that includes validation of "exp" and "iat" to the test suite

6/10/2015
- allow JSON string values for the "active" claim in access token validation responses
- bump to 1.8.3rc4

6/7/2015
- improve error logging on non-supported JWT signing/encryption algorithms
- bump to 1.8.3rc3

5/31/2015
- merge id_token ("iss"!) and user info claims for authz processing
- bump to 1.8.3rc2

5/29/2015
- fix hash comparison when padded, thanks to @steverc as mentioned in #65
- fix post-logout URL being set to SSO URL
- add post-logout URL validation, thanks to @davidbernick
- bump to 1.8.3rc1

5/18/2015
- fix OpenSSL version detection for Elliptic Curve support in apr_jwt_signature_to_jwk_type: include opensslv.h
- fix hash length calculation for Elliptic Curve algorithms
- release 1.8.2

5/5/2015
- release 1.8.1

4/21/2015
- allow setting OIDCDiscoverURL inside of Directory and Location directives as well
- bump to 1.8.1rc5

4/20/2015
- allow setting OIDCCookie outside of Directory and Location directives as well
- bump to 1.8.1rc4

4/17/2015
- add support for applying regular expressions to OIDCRemoteUserClaim and OIDCOAuthRemoteUserClaim
- bump to 1.8.1rc3

4/12/2015
- make token expiry parsing of introspection result configurable (OIDCOAuthTokenExpiryClaim)
- increase SHM cache key size from 255 to 512 (allows for JWT access tokens cache keys for introspection result)
- bump to 1.8.1rc2

4/1/2015
- avoid timing attacks on symmetric key signature/hash comparisons as pointed out by @timmclean
- bump to 1.8.1rc1

3/19/2015
- merge #57: fix build with OpenSSL <1.0 re. apr_jws_signature_is_ec (thanks to @szakharchenko)

2/26/2015
- release 1.8.0

2/23/2015
- avoid including line feeds in header values (thanks to @forkbomber and @ekanthi)
- bump to 1.8.0rc5

2/16/2015
- fix free() crash on simple-valued error printouts
- fix returning keys without a "kid"
- fix searching for keys with a "x5t" thumbprint
- refactor response type handling; more strict matching of requested response type
- make compiled in Redis support optional
- fix oauth.introspection_endpoint_method in initialization
- bump to 1.8.0rc4

2/15/2015
- add support for configurable introspection HTTP method (OIDCOAuthIntrospectionEndpointMethod)
- add preliminary support for GET-style logout
- bump to 1.8.0rc2

2/12/2015
- add support for configuration of maximum session duration
- bump to 1.8.0rc1

2/9/2015
- check JWT signature against all configured keys (jwks_uri) if no "kid" is provided, not just the first one
- revise JOSE JWS handling part 2
- complete support for local JWT access token validation
- bump to 1.8.0rc0

2/5/2015
- fix symmetric key decryption of JWTs (A128CBC-HS256/A256CBC-HS512)
- sha256 client secrets before using them as symmetric keys for decryption
- extended decryption test coverage; avoid double printouts on error
- refactor JWT header parsing
- simplify JWK URI refresh handling
- release 1.7.3

2/4/2015
- revise JOSE JWK handling part 1
- change change target_uri parameter name to target_link_uri following draft-bradley-oauth-jwt-encoded-state-03
- extended tests with stubs
- refactor JWT validation (iss, exp, iat)
- fix memory leak with RSA key conversion in apr_jwk.c - apr_jwk_rsa_bio_to_key
- bump to 1.7.3rc4

1/25/2015
- Allow {... "error": null ...} in JSON responses. (@fatlotus)

1/22/2015
- fix configuration validation check where no config would be checked if OIDCProviderIssuer is set
  but both OIDRedirectURI and OIDCCryptoPassphrase are not set
- add preliminary support for local JWT access token validation
- bump to 1.7.3rc1
- sanitize set cookie syntax (get rid of extraneous ";")

1/21/2015
- add support for OIDCOAuthIntrospectionTokenParamName (incl. Google OAuth 2.0 access token validation)
- add a sample OAuth 2.0 config for Google access tokens to README.md
- release 1.7.2

- add APXS2_OPTS to configure.ac to accommodate RPM builds
- bump to 1.7.3rc0
- fix JWT timestamp (iat/exp) initialization issue
- fix README.md on Google's scope required for returning the "hd" claim

1/14/2015
- add Apache function stubs to enable extending the scope of tests
- add tests for oidc_proto_validate_access_token and oidc_proto_validate_code
- bump to 1.7.2rc3

1/12/2015
- improve accuracy of expired/invalid session handling

1/11/2015
- add error type and return values to JOSE functions
- fix return result on error in function that decrypts CEK
- bump to 1.7.2rc2

1/1/2015
- update copyright to 2015
- use json_int_t (seconds) for "exp" and "iat" fields, instead of apr_time_t (microseconds) 
- correct expiry debug printout
- bump to 1.7.2rc1

12/15/2014
- fix Redis reconnect behavior: avoid keep reconnecting after first failure
- bump to 1.7.2rc0

12/12/2014
- support passing cookies specified in OIDCPassCookies from browser on to OP/AS calls (for loadbalancing purposes)
- release 1.7.1
- document OIDCPassCookies in auth_openidc.conf

12/10/2014
- reconnect to the Redis server after I/O failure as raised in #43
- bump to 1.7.1rc4

12/8/2014
- return http 500 when detecting requests that will loop on return
- bump to 1.7.1rc3

12/3/2014
- require the expiring access_token on the refresh hook for XSRF protection
- pass error codes back to the caller when the refresh hook fails
- bump to 1.7.1rc2

12/2/2014
- improve handling of non-string (=non-compliant) error responses

11/26/2014
- make shared memory cache entry max size configurable through OIDCCacheShmEntrySizeMax
- add OIDCReturn401 configuration primitive
- bump to 1.7.1rc1

11/11/2014
- allow OIDCRedirectURI's with an empty path and fix crash; thanks to @CedricCabessa

11/9/2014
- support for adding configurable JSON parameters to Dynamic Client Registration requests

11/5/2014
- release 1.7.0

10/30/2014
- correct expires_in conversion
- first stab at HTML templating and make all html HTML 4.01 Strict compliant
- bump to 1.7.0rc4

10/29/2014
- document refresh flow

10/28/2014
- scrub all OIDC_ headers
- add support for the refresh_token flow + hook
- pass the expires_in as an absolute timestamp in OIDC_access_token_expires
- use a global mutex for the Redis cache
- bump to 1.7.0rc3

10/27/2014
- generalize support for OAuth 2.0 token introspection and conform to:
  https://tools.ietf.org/html/draft-ietf-oauth-introspection-00

10/26/2014
- support regular expressions in Require statements

10/24/2014
- add support for Redis cache backend; there's a dependency on hiredis headers/library now

10/21/2014
- refactor nonce generation and remove base64url padding from value

10/13/2014
- add libssl-dev to Debian control build dependencies
- release 1.6.0

10/6/2014
- apply html encoding to error display
- bump version number to 1.6.0rc4

10/2/2014
- avoid crash when downloading metadata from OIDCProviderMetadataURL fails
- set OIDCProviderMetadataURL retrieval interval to 24 hours
- return error on configurations mixing OIDCProviderMetadataURL and OIDCMetadataDir
- bump version number to 1.6.0rc3

10/1/2014
- support provider configuration from a metadata URL (OIDCProviderMetadataURL)
- bump version number to 1.6.0rc2

9/30/2014
- be less strict about issuer validation in metadata
- refactor metadata.c
- improve logging about userinfo endpoint

9/29/2014
- refactor cache so it is partitioned in to sections (i.e. avoid future key collisions)

9/25/2014
- add support for "x5c" JWK representation
- return JWKS on jwks_uri with content-type "application/json"

9/17/2014
- remove support for the X-Frame-Options as it is not needed in 302s
- create and use log macros that printout function name

9/16/2014
- support for passing runtime determined authentication request parameters in the discovery response
- include name/version in logs and bump to 1.6.0rc1
- don't use the X-Frame-Options by default

9/13/2014
- add support for the X-Frame-Options header as recommended by the spec

9/12/2014
- set expiry on state cookies; don't clear session cookie after cache miss or corruption
- fix JSON array memory leak in oauth.c

9/10/2014
- merge #34 (g10f), fix session management Javascript bug

9/3/2014
- improve error handling on hitting the redirect URI directly
- fix set_slot functions for algorithm/url used as default for dynamic registration
- rewording of auth_openidc.conf docs on JWK settings

9/1/2014
- add session management based on http://openid.net/specs/openid-connect-session-1_0.html (draft 21)

8/29/2014
- add configuration option to POST extra parameters to the token endpoint

8/26/2014
- correct cookie_path comparison
- release 1.5.5

8/20/2014
- correctly error out on flows where no id_token was provided ("token")

8/19/2014
- fix debug printout on open redirect prevention
- cleanup in-memory crypto context on shutdown
- use default of "/" for OIDCCookiePath to simplify quickstart/simple deployments
- disable OIDCMetadataDir in sample/default config file
- clear session cookie after cache miss or corruption

8/18/2014
- add HttpOnly flag to cookies by default; can be disabled by config

8/14/2014
- support for passing the id_token in multiple formats (claims|payload|serialized)
- release 1.5.4

8/13/2014
- pass the access_token in OIDC_access_token header to the application

8/9/2014
- merge #21 (Latinovic) to close #18 (big endian JWE issue)
- merge #20 (wadahiro), support for "none" JWT signing algorithm

8/1/2014
- fix cache initialization/destroy leak
- release 1.5.3

7/26/2014
- refactor http code; cleanup JSON encoding in client registration
- refactor padding handling in base64url encoding/decoding

7/20/2014
- check for open redirect on passed target_link_uri
- prevent JWE timing attacks on CEK; add JWE test
- include client_id and scope values in resolved access_token

7/1/2014
- pass JSON objects in app HTTP headers as plain JSON
- correct printout in id_token hash comparisons
- add more tests
- release 1.5.2

6/12/2014
- support third-party-initiated login as defined in the spec
- release 1.5.1
- fix PF OAuth 2.0 RS functionality after upgrading to jansson

6/6/2014
- more changes for Debian packaging (1.5-3)

6/5/2014
- do not set Secure cookies for plain HTTP
- add warning/errors when configured hosts/domains do not match
- release 1.5
- changes for Debian packaging

6/4/2014
- fix passing integer claims on non-Mac OS X systems
- fix claims-based authorization with integer values (@martinsrom)
- fix getting the id_token from request state and error logging
- add AUTHORS file with credits
- migrate README to Markdown README.md

6/3/2014
- change JSON parser from https://github.com/moriyoshi/apr-json to http://www.digip.org/jansson/

6/2/2014
- handle X-Forwarded-Proto/X-Forwarded-Port when running behind a proxy/load-balancer
- release version 1.4

6/1/2014
- compile with OpenSSL <1.0 and but then disable Elliptic Curve verification
- fix jwks_uri setting in nested vhosts
- use OpenSSL_add_all_digests in initialization and EVP_cleanup on shutdown

5/31/2014
- README additions/improvements

5/29/2014
- correct big endian detection
- allow for key identification in JWKs based on thumbprint (x5t)

5/24/2014
- add cache destroy function and destroy shm cache resources on shutdown

5/23/2014
- doc corrections to auth_openidc.conf

5/22/2014
- add implementation of OP-initiated-SSO based on:
  http://tools.ietf.org/html/draft-bradley-oauth-jwt-encoded-state-01
- fix nonce caching for replay prevention

5/21/2014
- correct README on enabling Google+ APIs before applying the sample Google configs
- fix AuthNHeader setting and allow server-wide config too
- avoid segfault on corrupted/non- JSON/JWT input

5/20/2014
- fix URL assembly when running on non-standard port
- release 1.3

5/17/2014
- support outgoing proxy using OIDCOutgoingProxy
- correct sample configs in documentation for missing OIDCCookiePath
- support OIDCCookiePath in server-wide config as well

5/13/2014
- support configurable (custom) query parameters in the authorization request

5/12/2014
- support encrypted JWTs using A128KW and A256KW for the Content Encryption Key
- support A256CBC-HS512 encrypted JWTs
- support custom client JWKs URI

5/8/2014
- support encrypted JWTs using RSA1_5 and A128CBC-HS256

5/2/2014
- do not use ap_get_remote_host for browser fingerprinting

5/1/2014
- split out custom client config into separate <issuer>.conf file
- allow to override client_contact, client_name and registration_token in .conf file
- remove OIDCRegistrationToken command for the static OP config

4/29/2014
- support JWT verification of ES256, ES384 and ES512 algorithms

4/28/2014
- support configurable response_mode (fragment, query or form_post)
- use nonce in all flows except for OP Google and flows "code" or "code token"

4/26/2014
- make client secret optional (support self-issued OP)

4/25/2014
- support Hybrid flows

4/24/2014
- fix using Bearer token Authorization header on JSON POST calls
- support using a Bearer token on client registration calls

4/22/2014
- match request and response type 
- check at_hash value on "token id_token" implicit flow
- use shared memory caching by default
- release 1.2

4/19/2014
- store response_type in state and make state a JSON object

4/18/2014
- support RSASSA-PSS token signing algorithms (PS256,PS384,PS512)

4/17/2014
- improve session inactivity timeout handling

4/16/2014
- set REMOTE_USER and HTTP headers on OAuth 2.0 protected paths

4/15/2014
- add session inactivity timeout
- register all supported response_types during client registration and try
  to pick the one that matches the configured default
- use long timeouts on JWK retrieval calls
- allow for non-null but empty query parameters on implicit authorization response
- simplify azp/aud and nonce handling
- change session_type naming (to "server-cache"/"client-cookie")

4/14/2014
- factor out JOSE related code

4/3/2014
- add configurable claim name for the REMOTE_USER variable, optionally postfixed with the  url-encoded
  issuer value; the default for the remote username is "sub@" now, makeing it unique across OPs
- some refactoring of id_token validation functions
- add INSTALL, move auth_openidc.conf to main directory
- release 1.1

3/28/2014
- fix Require claim name mismatch for Apache 2.4
- fix hmac method/printout naming artifacts from earlier
auto-search-and-replace
- release v1.0.1

3/27/2014
- initial import named mod_auth_openidc
- updated README
- fix debian/changelog<|MERGE_RESOLUTION|>--- conflicted
+++ resolved
@@ -1,9 +1,7 @@
-<<<<<<< HEAD
-
-12/05/2019
+02/03/2020
 - if OIDCPublicKeyFiles contains a certificate, the corresponding x5c, x5t and x5t#256 
   parameters will be added to the generated jwkset available at "<redirect_uri>?jwks=rsa"
-=======
+
 01/30/2020
 - try to fix graceful restart crash; see #458
 - release 2.4.1
@@ -26,7 +24,6 @@
 
 01/08/2020
 - support 407 option on OIDCUnAuthAction
->>>>>>> 94d2cf2b
 
 12/09/2019
 - fix parsing of values from metadata files when the default is non-NULL (e.g. UNSET)
