--- conflicted
+++ resolved
@@ -1,10 +1,9 @@
+05/07/2021
+- add OIDCClientTokenEndpointKeyPassword option to allow the use of an encrypted private key
+
 04/30/2021
-<<<<<<< HEAD
-- add OIDCClientTokenEndpointKeyPassword option to allow the use of an encrypted private key
-=======
 - fix potential crash when Content-Type is not set in POST requests; thanks Tatsuhiko Yasumatsu of JPCERT/CC
 - release 2.4.8
->>>>>>> 6840488d
 
 04/21/2021
 - on OAuth 2.0 RS token scope/claim 401 error, add environment variable for usage with mod_headers,
