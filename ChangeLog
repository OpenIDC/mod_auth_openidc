--- conflicted
+++ resolved
@@ -1,9 +1,6 @@
 03/07/2024
-<<<<<<< HEAD
 - OIDCProviderSignedJwksUri: accept verification key set formatted as either JWK or JWKS
-=======
 - properly handle parse errors in Require claim integer statements
->>>>>>> 23ff6603
 
 03/06/2024
 - add support for JSON real and null value matching in Require claim statements
