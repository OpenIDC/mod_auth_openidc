--- conflicted
+++ resolved
@@ -1,11 +1,9 @@
-<<<<<<< HEAD
 10/08/2020
 - add OIDCCABundlePath for configuring path to curl CA bundle
-=======
+
 09/22/2020
 - avoid Apache 2.4 appending 401 HTML document text to step-up authentication HTML refresh page; closes #484
 - bump to 2.4.5rc0
->>>>>>> f5959d76
 
 09/21/2020
 - populate AUTH_TYPE when performing authentication; thanks @spanglerco
