--- conflicted
+++ resolved
@@ -1,13 +1,11 @@
-<<<<<<< HEAD
 04/30/2021
 - add OIDCClientTokenEndpointKeyPassword option to allow the use of an encrypted private key
-=======
+
 04/21/2021
 - on OAuth 2.0 RS token scope/claim 401 error, add environment variable for usage with mod_headers,
   instead of adding a header ourselves; see #572; usage, e.g;
     Header always append WWW-Authenticate %{OIDC_OAUTH_BEARER_SCOPE_ERROR}e "expr=(%{REQUEST_STATUS} == 401) && (-n reqenv('OIDC_OAUTH_BEARER_SCOPE_ERROR'))"
 - bump to 2.4.8-dev
->>>>>>> 46d13847
 
 04/13/2021
 - add OIDCRedisCacheConnectTimeout and OIDCRedisCacheTimeout options to configure Redis timeouts
